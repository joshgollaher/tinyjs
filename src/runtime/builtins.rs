use std::cell::RefCell;
use std::collections::HashMap;
use std::ptr::null_mut;
use std::rc::Rc;
use std::sync::Arc;
use crate::parser::{Literal, NativeFn};
use crate::runtime::Scope;

pub struct Builtins {
    /* Global scope objects */
    funcs: HashMap<String, Literal>,

    /* Type builtins */
    array_funcs: HashMap<String, Rc<dyn Fn(Box<Literal>, Vec<Box<Literal>>) -> Literal>>,
    string_funcs: HashMap<String, Rc<dyn Fn(Box<Literal>, Vec<Box<Literal>>) -> Literal>>,
    number_funcs: HashMap<String, Rc<dyn Fn(Box<Literal>, Vec<Box<Literal>>) -> Literal>>
}

impl Builtins {

    /* Console */
    fn console_log(args: Vec<Box<Literal>>) -> Box<Literal> {
        if args.len() != 1 {
            panic!("console.log takes exactly one argument");
        }

        let str_content = match *args[0] {
            Literal::String(ref s) => s.clone(),
            Literal::Number(n) => n.to_string(),
            Literal::Boolean(b) => b.to_string(),
            Literal::Null => "null".into(),
            Literal::Undefined => "undefined".into(),
            Literal::Object(_) => "[object]".into(),
            Literal::Array(_) => "[array]".into(),
            Literal::Function { .. } => "[function]".into(),
            Literal::NativeFunction(_) => "[native function]".into(),
        };

        println!("{}", str_content);

        Literal::Undefined.into()
    }

    /* Intrinsics */
    fn intrinsics_dump(args: Vec<Box<Literal>>) -> Box<Literal> {

        for arg in args {
            println!("{:#?}", *arg);
        }

        Literal::Undefined.into()
    }

    fn intrinsics_typeof(args: Vec<Box<Literal>>) -> Box<Literal> {
        if args.len() != 1 {
            panic!("typeof takes exactly one argument");
        }

        Literal::String(
            match *args[0] {
                Literal::String(_) => "string".into(),
                Literal::Number(_) => "number".into(),
                Literal::Boolean(_) => "boolean".into(),
                Literal::Null => "null".into(),
                Literal::Undefined => "undefined".into(),
                Literal::Object(_) => "object".into(),
                Literal::Array(_) => "array".into(),
                Literal::Function { .. } => "function".into(),
                Literal::NativeFunction(_) => "native function".into(),
            }
        ).into()
    }

    /* Arrays */
    fn array_length(arr: Box<Literal>, _args: Vec<Box<Literal>>) -> Literal {
        let arr = match *arr {
            Literal::Array(arr) => arr,
            _ => panic!("array.length called on non-array")
        };

        Literal::Number(arr.borrow().len() as f64).into()
    }

    fn array_push(arr: Box<Literal>, args: Vec<Box<Literal>>) -> Literal {
        let arr = match *arr {
            Literal::Array(arr) => arr,
            _ => panic!("array.push called on non-array")
        };

        if args.len() != 1 {
            panic!("array.push takes exactly one argument");
        }

        arr.borrow_mut().push(args[0].clone());
        Literal::Number(arr.borrow().len() as f64).into()
    }

    fn array_pop(arr: Box<Literal>, args: Vec<Box<Literal>>) -> Literal {
        let arr = match *arr {
            Literal::Array(arr) => arr,
            _ => panic!("array.push called on non-array")
        };

        if args.len() != 1 {
            panic!("array.push takes exactly one argument");
        }


        let lit = arr.borrow_mut().pop().unwrap_or_else(|| panic!("Array.pop called on empty array."));
        *lit
    }

    fn array_join(arr: Box<Literal>, args: Vec<Box<Literal>>) -> Literal {
        let arr = match *arr {
            Literal::Array(arr) => arr,
            _ => panic!("array.join called on non-array")
        };

        let delim = match args.len() {
            0 => ",".into(),
            1 => {
                let delim = args[0].clone();
                match *delim {
                    Literal::String(delim) => delim,
                    _ => panic!("array.join expects a string as the delimiter")
                }
            },
            _ => panic!("array.join takes at most one argument")
        };

        let mut str = String::new();
        for (i, item) in arr.borrow().iter().enumerate() {
            if i > 0 {
                str.push_str(&delim);
            }

            if let Literal::String(s) = *item.clone() {
                str.push_str(s.as_ref());
            } else {
                panic!("array.join expects all elements to be strings");
            }
        }

        Literal::String(str).into()
    }

    fn array_reverse(arr: Box<Literal>, _args: Vec<Box<Literal>>) -> Literal {
        let arr = match *arr {
<<<<<<< HEAD
            Literal::Array(arr) => arr,
            _ => panic!("array.reverse called on non-array")
=======
            Literal::Array(elems) => elems,
            _ => panic!("Array.reverse() called on non-array.")
>>>>>>> b58fdd68
        };

        arr.borrow_mut().reverse();
        Literal::Array(arr).into()
    }

    /* Strings */
    fn string_split(str: Box<Literal>, args: Vec<Box<Literal>>) -> Literal {
        let str = match *str {
            Literal::String(str) => str,
            _ => panic!("string.split called on non-string")
        };

        let delim = match args.len() {
            0 => " ".into(),
            1 => {
                let delim = args[0].clone();
                match *delim {
                    Literal::String(delim) => delim,
                    _ => panic!("string.split expects a string as the delimiter")
                }
            },
            _ => panic!("string.split takes at most one argument")
        };

        let chars = str.split(delim.as_str()).map(|s| s.to_owned()).collect::<Vec<_>>();

        Literal::Array(Rc::new(RefCell::new(
            chars.into_iter().map(|s| Box::new(Literal::String(s))).collect()
        )))
    }

    /* Number */
    fn number_tostring(num: Box<Literal>, _args: Vec<Box<Literal>>) -> Literal {
        let num = match *num {
            Literal::Number(n) => n,
            _ => panic!("Number.toString() called on non-number.")
        };

        Literal::String(num.to_string()).into()
    }

    /* Objects */
    fn object_keys(args: Vec<Box<Literal>>) -> Box<Literal> {
        if args.len() != 1 {
            panic!("object.keys takes exactly one argument");
        }

        let obj = args[0].clone();
        let obj = match *obj {
            Literal::Object(obj) => obj,
            _ => panic!("object.keys called on non-object")
        };

        let keys = obj.iter().map(|(k, _)| Box::new(Literal::String(k.clone()))).collect();

        Literal::Array(Rc::new(RefCell::new(keys))).into()
    }

    /* Math */
    fn math_sqrt(args: Vec<Box<Literal>>) -> Box<Literal> {
        if args.len() != 1 {
            panic!("Math.sqrt takes exactly one argument");
        }

        let num = args[0].clone();
        let num = match *num {
            Literal::Number(n) => n,
            _ => panic!("Math.sqrt called on non-number")
        };

        Literal::Number(num.sqrt()).into()
    }

    fn math_max(args: Vec<Box<Literal>>) -> Box<Literal> {
        if args.len() <= 1 {
            panic!("Math.max takes at least two arguments");
        }

        let nums: Vec<f64> = args.iter().map(|n| {
            match **n {
                Literal::Number(n) => n,
                _ => panic!("Math.max called on non-number")
            }
        }).collect();


        Literal::Number(nums.into_iter().reduce(f64::max).unwrap()).into()
    }

    pub fn new() -> Self {
        let mut funcs = HashMap::new();

        funcs.insert("console".into(), Literal::Object(vec![
            ("log".into(), Literal::NativeFunction(NativeFn::new("console.log".into(), Rc::new(Self::console_log))).into())
        ]));

        funcs.insert("intrinsics".into(), Literal::Object(vec![
            ("dump".into(), Literal::NativeFunction(NativeFn::new("intrinsics.dump".into(), Rc::new(Self::intrinsics_dump))).into()),
            ("typeof".into(), Literal::NativeFunction(NativeFn::new("intrinsics.typeof".into(), Rc::new(Self::intrinsics_typeof))).into())
        ]));

        funcs.insert("Object".into(), Literal::Object(vec![
            ("keys".into(), Literal::NativeFunction(NativeFn::new("Object.keys".into(), Rc::new(Self::object_keys))).into())
        ]));

        funcs.insert("Math".into(), Literal::Object(vec![
            ("sqrt".into(), Literal::NativeFunction(NativeFn::new("Math.sqrt".into(), Rc::new(Self::math_sqrt))).into()),
            ("max".into(), Literal::NativeFunction(NativeFn::new("Math.max".into(), Rc::new(Self::math_max))).into())
        ]));

        let mut array_funcs: HashMap<String, Rc<dyn Fn(Box<Literal>, Vec<Box<Literal>>) -> Literal>> = HashMap::new();
        array_funcs.insert("length".into(), Rc::new(Self::array_length));
        array_funcs.insert("push".into(), Rc::new(Self::array_push));
        array_funcs.insert("pop".into(), Rc::new(Self::array_pop));
        array_funcs.insert("join".into(), Rc::new(Self::array_join));
        array_funcs.insert("reverse".into(), Rc::new(Self::array_reverse));

        let mut string_funcs: HashMap<String, Rc<dyn Fn(Box<Literal>, Vec<Box<Literal>>) -> Literal>> = HashMap::new();
        string_funcs.insert("split".into(), Rc::new(Self::string_split));

        let mut number_funcs: HashMap<String, Rc<dyn Fn(Box<Literal>, Vec<Box<Literal>>) -> Literal>> = HashMap::new();
        number_funcs.insert("toString".into(), Rc::new(Self::number_tostring));

        Self {
            funcs,
            array_funcs,
            string_funcs,
            number_funcs
        }
    }

    pub fn load(&mut self, scope: &mut Scope) {
        for (name, func) in self.funcs.iter() {
            scope.set(name, func.clone());
        }
    }

    pub fn array_builtin(&self, arr: Box<Literal>, name: String) -> Box<Literal> {
        let func = self.array_funcs.get(&name).unwrap_or_else(|| panic!("Array.{} not found", name));
        let func = Rc::clone(func);


        Literal::NativeFunction(NativeFn::new(format!("Array.{name}").into(), Rc::new(move |args| {
            let arr = arr.clone();
            func(arr, args).into()
        }))).into()
    }

    pub fn string_builtin(&self, str: Box<Literal>, name: String) -> Box<Literal> {
        let func = self.string_funcs.get(&name).unwrap_or_else(|| panic!("String.{} not found", name));
        let func = Rc::clone(func);

        Literal::NativeFunction(NativeFn::new(format!("String.{name}").into(), Rc::new(move |args| {
            let str = str.clone();
            func(str, args).into()
        }))).into()
    }

    pub fn number_builtin(&self, num: Box<Literal>, name: String) -> Box<Literal> {
        let func = self.number_funcs.get(&name).unwrap_or_else(|| panic!("Number.{} not found", name));
        let func = Rc::clone(func);

        Literal::NativeFunction(NativeFn::new(format!("Number.{name}").into(), Rc::new(move |args| {
            let str = num.clone();
            func(str, args).into()
        }))).into()
    }
}<|MERGE_RESOLUTION|>--- conflicted
+++ resolved
@@ -146,13 +146,8 @@
 
     fn array_reverse(arr: Box<Literal>, _args: Vec<Box<Literal>>) -> Literal {
         let arr = match *arr {
-<<<<<<< HEAD
-            Literal::Array(arr) => arr,
-            _ => panic!("array.reverse called on non-array")
-=======
             Literal::Array(elems) => elems,
             _ => panic!("Array.reverse() called on non-array.")
->>>>>>> b58fdd68
         };
 
         arr.borrow_mut().reverse();
